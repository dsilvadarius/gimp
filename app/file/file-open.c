--- conflicted
+++ resolved
@@ -140,12 +140,8 @@
                                                G_FILE_ATTRIBUTE_ACCESS_CAN_READ))
         {
           g_set_error_literal (error, G_FILE_ERROR, G_FILE_ERROR_FAILED,
-<<<<<<< HEAD
                                _("Permission denied"));
-=======
-                               _("Premission denied"));
           g_object_unref (info);
->>>>>>> 9dc13116
           return NULL;
         }
 
